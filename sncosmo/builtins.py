--- conflicted
+++ resolved
@@ -402,7 +402,7 @@
                     ('4shooter2::v', 'bandpasses/4shooter2/V_4Shooter2.txt'),
                     ('4shooter2::r', 'bandpasses/4shooter2/R_4Shooter2.txt'),
                     ('4shooter2::i', 'bandpasses/4shooter2/I_4Shooter2.txt')]:
-<<<<<<< HEAD
+
         _BANDPASSES.register_loader(name, load_bandpass_remote_aa,
                                     args=(fname,), meta=fourshooter_meta)
 
@@ -418,11 +418,7 @@
     _BANDPASSES.register_loader(name, load_bandpass_remote_aa,
                                 args=(fname,),
                                 meta=ztf_meta)
-    
-=======
-    _BANDPASSES.register_loader(name, load_bandpass_remote_aa,
-                                args=(fname,), meta=fourshooter_meta)
->>>>>>> 9a9b8417
+
 # =============================================================================
 # interpolators
 
